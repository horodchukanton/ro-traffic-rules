import { useEffect, useReducer, useRef, useCallback } from 'react';
import yaml from 'js-yaml';
import useStorage from './useStorage';

/**
 * @typedef {Object} Question
 * @property {number} id - Unique identifier for the question
 * @property {string} category - Category/topic of the question (e.g., "Speed limits", "Parking")
 * @property {"single"|"multiple"|"image"} type - Type of question
 * @property {string} text - The question text to display
 * @property {string[]} options - Array of answer options
 * @property {string|string[]} correct - Correct answer(s) - string for single choice, array for multiple choice
 * @property {string} [explanation] - Optional explanation of the correct answer
 * @property {string} [image] - Optional image URL for visual questions
 */

/**
 * @typedef {Object} QuizState
 * @property {Question[]} questions - Array of quiz questions loaded from YAML
 * @property {number} currentQuestionIndex - Index of the currently displayed question
 * @property {Object.<number, number|number[]>} answers - User's answers mapped by question ID
 * @property {number} score - Current score (number of correct answers)
 * @property {boolean} loading - Whether questions are currently being loaded
 * @property {string|null} error - Error message if loading failed
 * @property {number} retryCount - Number of retry attempts for loading questions
 */

/**
 * Quiz state reducer
 */
const quizReducer = (state, action) => {
  switch (action.type) {
    case 'SET_QUESTIONS':
      return { ...state, questions: action.payload, loading: false, error: null };
    case 'SET_CURRENT_QUESTION':
      return { ...state, currentQuestionIndex: action.payload };
    case 'ANSWER_QUESTION':
      return {
        ...state,
        answers: { ...state.answers, [action.payload.questionId]: action.payload.answer },
        score: action.payload.isCorrect ? state.score + 1 : state.score,
      };
    case 'RESTORE_ANSWERS':
      return {
        ...state,
        answers: action.payload.answers,
      };
    case 'SET_LOADING':
      return { ...state, loading: action.payload, error: state.loading && !action.payload ? null : state.error };
    case 'SET_ERROR':
      return { ...state, error: action.payload, loading: false };
    case 'SET_RETRY_COUNT':
      return { ...state, retryCount: action.payload };
    case 'RESET_QUIZ':
      return {
        ...state,
        currentQuestionIndex: 0,
        answers: {},
        score: 0,
        error: null,
        retryCount: 0,
      };
    default:
      return state;
  }
};

/**
 * Custom hook for managing quiz logic and state
 * This hook encapsulates all quiz-related functionality including:
 * - Loading questions from questions.yaml
 * - Managing current question state
 * - Handling user answers
 * - Calculating scores
 * - Persisting progress to localStorage
 */
function useQuiz() {
  const storage = useStorage();
  const hasLoadedRef = useRef(false);

  const [state, dispatch] = useReducer(quizReducer, {
    questions: [],
    currentQuestionIndex: 0,
    answers: {},
    score: 0,
    loading: true,
    error: null,
    retryCount: 0,
  });

  /**
   * Get a user-friendly error message based on error type
   * @param {Error} error - The error object
   * @param {number} retryCount - Number of retry attempts
   * @returns {string} User-friendly error message
   */
  const getErrorMessage = (error, retryCount) => {
    const errorMessage = error.message.toLowerCase();
    
    if (errorMessage.includes('failed to fetch') || errorMessage.includes('network')) {
      return `Network connection issue. Please check your internet connection and try again. ${retryCount > 0 ? `(Attempt ${retryCount + 1})` : ''}`;
    }
    
    if (errorMessage.includes('404') || errorMessage.includes('not found')) {
      return 'Questions file not found. This might be a temporary issue with the server.';
    }
    
    if (errorMessage.includes('invalid questions format')) {
      return 'The questions file format is invalid. Please contact support if this issue persists.';
    }
    
    if (errorMessage.includes('timeout')) {
      return 'Request timed out. The server might be busy. Please try again.';
    }
    
    // Generic error message
    return `Unable to load quiz questions: ${error.message}. ${retryCount > 0 ? `(Attempt ${retryCount + 1})` : ''}`;
  };

  /**
   * Load questions from questions.yaml file with retry logic
   * @param {boolean} isRetry - Whether this is a retry attempt
   */
  const loadQuestions = useCallback(async (isRetry = false) => {
    if (hasLoadedRef.current && !isRetry) return; // Prevent multiple loads
    
    if (!isRetry) {
      hasLoadedRef.current = true;
    }

    try {
      dispatch({ type: 'SET_LOADING', payload: true });

      // Add timeout for fetch request
      const controller = new AbortController();
      const timeoutId = setTimeout(() => controller.abort(), 15000); // 15 second timeout

      const response = await fetch('./questions.yaml', {
        signal: controller.signal,
        cache: 'no-cache', // Prevent caching issues
      });
      
      clearTimeout(timeoutId);

      if (!response.ok) {
        throw new Error(`Failed to load questions: ${response.status} ${response.statusText}`);
      }

      const yamlText = await response.text();
      
      if (!yamlText.trim()) {
        throw new Error('Questions file is empty');
      }

      const data = yaml.load(yamlText);

      if (!data) {
        throw new Error('Questions file contains no data');
      }

      if (!data.questions || !Array.isArray(data.questions)) {
        throw new Error('Invalid questions format in YAML file - missing or invalid questions array');
      }

      if (data.questions.length === 0) {
        throw new Error('Questions file contains no questions');
      }

      // Validate question structure
      const invalidQuestions = data.questions.filter(q => 
        !q.id || !q.text || !q.options || !Array.isArray(q.options) || !q.correct
      );
      
      if (invalidQuestions.length > 0) {
        throw new Error(`Invalid question format found in ${invalidQuestions.length} question(s)`);
      }

      dispatch({ type: 'SET_QUESTIONS', payload: data.questions });

      // Load saved progress
      const savedProgress = storage.getItem('quizProgress');
      if (savedProgress) {
        dispatch({
          type: 'SET_CURRENT_QUESTION',
          payload: savedProgress.currentQuestionIndex || 0,
        });
        dispatch({ 
          type: 'RESTORE_ANSWERS', 
          payload: { answers: savedProgress.answers || {} } 
        });
      }
      
      // Reset retry count on success
      dispatch({ type: 'SET_RETRY_COUNT', payload: 0 });
      
    } catch (error) {
      console.error('Error loading questions:', error);
      
      const currentRetryCount = state.retryCount || 0;
      const userMessage = getErrorMessage(error, currentRetryCount);
      
      dispatch({ type: 'SET_ERROR', payload: userMessage });
      dispatch({ type: 'SET_RETRY_COUNT', payload: currentRetryCount + 1 });
    }
  }, [state.retryCount, storage]);

  /**
   * Retry loading questions
   */
  const retryLoading = useCallback(() => {
    loadQuestions(true);
  }, [loadQuestions]);

  /**
   * Handle user answer with error handling for storage
   * @param {number|Array} answer - The selected answer index or array of indices for multiple choice
   */
  const answerQuestion = answer => {
    const currentQuestion = state.questions[state.currentQuestionIndex];
    if (!currentQuestion) return;

    let isCorrect;
    
    if (currentQuestion.type === 'multiple') {
      // For multiple choice questions, correct answer is an array of strings
      const correctAnswers = currentQuestion.correct;
      const userAnswers = Array.isArray(answer) ? answer : [answer];
      
      // Check if user selected all correct answers and no incorrect ones
      isCorrect = correctAnswers.length === userAnswers.length &&
        correctAnswers.every(correctAnswer => {
          const correctIndex = currentQuestion.options.indexOf(correctAnswer);
          return userAnswers.includes(correctIndex);
        });
    } else {
      // For single choice questions, correct answer is a string
      const correctIndex = currentQuestion.options.indexOf(currentQuestion.correct);
      isCorrect = answer === correctIndex;
    }

    dispatch({
      type: 'ANSWER_QUESTION',
      payload: {
        questionId: currentQuestion.id,
        answer: answer,
        isCorrect,
      },
    });

    // Save progress to storage with error handling
    try {
      const progress = {
        currentQuestionIndex: state.currentQuestionIndex,
        answers: { ...state.answers, [currentQuestion.id]: answer },
        score: isCorrect ? state.score + 1 : state.score,
      };
      
      const success = storage.setItem('quizProgress', progress);
      if (!success && storage.isStorageAvailable === false) {
        console.warn('Progress could not be saved: Storage unavailable. Progress will be lost on page refresh.');
      }
    } catch (error) {
      console.error('Failed to save quiz progress:', error);
    }
  };

  /**
   * Move to next question with error handling for storage
   */
  const nextQuestion = () => {
    if (state.currentQuestionIndex < state.questions.length - 1) {
      const newIndex = state.currentQuestionIndex + 1;
      dispatch({ type: 'SET_CURRENT_QUESTION', payload: newIndex });

      // Update saved progress with error handling
      try {
        const progress = storage.getItem('quizProgress') || {};
        storage.setItem('quizProgress', { ...progress, currentQuestionIndex: newIndex });
      } catch (error) {
        console.error('Failed to save navigation progress:', error);
      }
    }
  };

  /**
   * Move to previous question with error handling for storage
   */
  const previousQuestion = () => {
    if (state.currentQuestionIndex > 0) {
      const newIndex = state.currentQuestionIndex - 1;
      dispatch({ type: 'SET_CURRENT_QUESTION', payload: newIndex });

      // Update saved progress with error handling
      try {
        const progress = storage.getItem('quizProgress') || {};
        storage.setItem('quizProgress', { ...progress, currentQuestionIndex: newIndex });
      } catch (error) {
        console.error('Failed to save navigation progress:', error);
      }
    }
  };

  /**
   * Reset quiz progress with error handling for storage
   */
  const resetQuiz = () => {
    dispatch({ type: 'RESET_QUIZ' });
    
    try {
      storage.removeItem('quizProgress');
    } catch (error) {
      console.error('Failed to clear quiz progress:', error);
    }
    
    // Reset loading state for potential reload
    hasLoadedRef.current = false;
  };

  // Load questions on mount
  useEffect(() => {
    loadQuestions();
  }, [loadQuestions]);

  /**
<<<<<<< HEAD
   * Calculate quiz statistics for Results component
   */
  const getQuizStatistics = () => {
    if (!state.questions.length) return null;
    
    const questionStats = state.questions.map(question => {
      const userAnswer = state.answers[question.id];
      const isAnswered = userAnswer !== undefined;
      let isCorrect = false;
      
      if (isAnswered) {
        if (question.type === 'multiple') {
          const correctAnswers = question.correct;
          const userAnswers = Array.isArray(userAnswer) ? userAnswer : [userAnswer];
=======
   * Calculate quiz progress and statistics
   */
  const calculateProgress = () => {
    const totalQuestions = state.questions.length;
    const answeredQuestions = Object.keys(state.answers).length;
    const progressPercentage = totalQuestions > 0 ? Math.round((answeredQuestions / totalQuestions) * 100) : 0;
    const currentProgressPercentage = totalQuestions > 0 ? Math.round(((state.currentQuestionIndex + 1) / totalQuestions) * 100) : 0;
    const isComplete = state.currentQuestionIndex >= totalQuestions && totalQuestions > 0;
    const scorePercentage = totalQuestions > 0 ? Math.round((state.score / totalQuestions) * 100) : 0;

    return {
      totalQuestions,
      answeredQuestions,
      remainingQuestions: Math.max(0, totalQuestions - answeredQuestions),
      progressPercentage,
      currentProgressPercentage,
      isComplete,
      scorePercentage,
    };
  };

  /**
   * Calculate category-wise statistics
   */
  const calculateCategoryStats = () => {
    const categoryStats = {};
    
    state.questions.forEach(question => {
      const category = question.category || 'Uncategorized';
      if (!categoryStats[category]) {
        categoryStats[category] = {
          total: 0,
          answered: 0,
          correct: 0,
          incorrect: 0,
        };
      }
      categoryStats[category].total++;
      
      if (state.answers[question.id] !== undefined) {
        categoryStats[category].answered++;
        
        // Check if answer was correct
        let isCorrect = false;
        if (question.type === 'multiple') {
          const correctAnswers = question.correct;
          const userAnswers = Array.isArray(state.answers[question.id]) ? state.answers[question.id] : [state.answers[question.id]];
>>>>>>> 6fb19880
          isCorrect = correctAnswers.length === userAnswers.length &&
            correctAnswers.every(correctAnswer => {
              const correctIndex = question.options.indexOf(correctAnswer);
              return userAnswers.includes(correctIndex);
            });
        } else {
          const correctIndex = question.options.indexOf(question.correct);
<<<<<<< HEAD
          isCorrect = userAnswer === correctIndex;
        }
      }
      
      return {
        id: question.id,
        category: question.category,
        text: question.text,
        isAnswered,
        isCorrect,
        userAnswer,
        correctAnswer: question.correct,
        options: question.options
      };
    });
    
    const totalQuestions = state.questions.length;
    const answeredQuestions = questionStats.filter(q => q.isAnswered).length;
    const correctAnswers = questionStats.filter(q => q.isCorrect).length;
    const wrongAnswers = questionStats.filter(q => q.isAnswered && !q.isCorrect);
    
    // Category statistics
    const categoryStats = {};
    state.questions.forEach(question => {
      const stat = questionStats.find(s => s.id === question.id);
      if (!categoryStats[question.category]) {
        categoryStats[question.category] = {
          total: 0,
          answered: 0,
          correct: 0,
        };
      }
      categoryStats[question.category].total++;
      if (stat.isAnswered) {
        categoryStats[question.category].answered++;
        if (stat.isCorrect) {
          categoryStats[question.category].correct++;
        }
      }
    });
    
    // Most missed categories
    const missedCategories = Object.entries(categoryStats)
      .filter(([, stats]) => stats.answered > 0)
      .map(([category, stats]) => ({
        category,
        accuracy: stats.correct / stats.answered,
        missed: stats.answered - stats.correct,
        total: stats.answered
      }))
      .sort((a, b) => a.accuracy - b.accuracy);
    
    return {
      totalQuestions,
      answeredQuestions,
      correctAnswers,
      wrongAnswers: wrongAnswers.length,
      accuracy: answeredQuestions > 0 ? (correctAnswers / answeredQuestions) * 100 : 0,
      categoryStats,
      missedCategories,
      wrongAnswerDetails: wrongAnswers
    };
  };

=======
          isCorrect = state.answers[question.id] === correctIndex;
        }
        
        if (isCorrect) {
          categoryStats[category].correct++;
        } else {
          categoryStats[category].incorrect++;
        }
      }
    });

    // Calculate percentage for each category
    Object.keys(categoryStats).forEach(category => {
      const stats = categoryStats[category];
      stats.correctPercentage = stats.answered > 0 ? Math.round((stats.correct / stats.answered) * 100) : 0;
      stats.progressPercentage = stats.total > 0 ? Math.round((stats.answered / stats.total) * 100) : 0;
    });

    return categoryStats;
  };

  /**
   * Get detailed answer analysis
   */
  const getAnswerAnalysis = () => {
    const correctAnswers = [];
    const incorrectAnswers = [];
    const unanswered = [];

    state.questions.forEach(question => {
      if (state.answers[question.id] !== undefined) {
        // Check if answer was correct
        let isCorrect = false;
        if (question.type === 'multiple') {
          const correctAnswers = question.correct;
          const userAnswers = Array.isArray(state.answers[question.id]) ? state.answers[question.id] : [state.answers[question.id]];
          isCorrect = correctAnswers.length === userAnswers.length &&
            correctAnswers.every(correctAnswer => {
              const correctIndex = question.options.indexOf(correctAnswer);
              return userAnswers.includes(correctIndex);
            });
        } else {
          const correctIndex = question.options.indexOf(question.correct);
          isCorrect = state.answers[question.id] === correctIndex;
        }
        
        if (isCorrect) {
          correctAnswers.push({
            questionId: question.id,
            question: question.text,
            category: question.category,
            userAnswer: state.answers[question.id],
          });
        } else {
          incorrectAnswers.push({
            questionId: question.id,
            question: question.text,
            category: question.category,
            userAnswer: state.answers[question.id],
            correctAnswer: question.correct,
            explanation: question.explanation,
          });
        }
      } else {
        unanswered.push({
          questionId: question.id,
          question: question.text,
          category: question.category,
        });
      }
    });

    return {
      correctAnswers,
      incorrectAnswers,
      unanswered,
    };
  };

  const progress = calculateProgress();
  const categoryStats = calculateCategoryStats();
  const answerAnalysis = getAnswerAnalysis();

>>>>>>> 6fb19880
  return {
    ...state,
    currentQuestion: state.questions[state.currentQuestionIndex],
    answerQuestion,
    nextQuestion,
    previousQuestion,
    resetQuiz,
    loadQuestions,
    retryLoading,
    storageAvailable: storage.isStorageAvailable,
<<<<<<< HEAD
    getQuizStatistics,
=======
    // Enhanced progress and statistics
    progress,
    categoryStats,
    answerAnalysis,
>>>>>>> 6fb19880
  };
}

export default useQuiz;<|MERGE_RESOLUTION|>--- conflicted
+++ resolved
@@ -322,22 +322,6 @@
   }, [loadQuestions]);
 
   /**
-<<<<<<< HEAD
-   * Calculate quiz statistics for Results component
-   */
-  const getQuizStatistics = () => {
-    if (!state.questions.length) return null;
-    
-    const questionStats = state.questions.map(question => {
-      const userAnswer = state.answers[question.id];
-      const isAnswered = userAnswer !== undefined;
-      let isCorrect = false;
-      
-      if (isAnswered) {
-        if (question.type === 'multiple') {
-          const correctAnswers = question.correct;
-          const userAnswers = Array.isArray(userAnswer) ? userAnswer : [userAnswer];
-=======
    * Calculate quiz progress and statistics
    */
   const calculateProgress = () => {
@@ -385,7 +369,6 @@
         if (question.type === 'multiple') {
           const correctAnswers = question.correct;
           const userAnswers = Array.isArray(state.answers[question.id]) ? state.answers[question.id] : [state.answers[question.id]];
->>>>>>> 6fb19880
           isCorrect = correctAnswers.length === userAnswers.length &&
             correctAnswers.every(correctAnswer => {
               const correctIndex = question.options.indexOf(correctAnswer);
@@ -393,72 +376,6 @@
             });
         } else {
           const correctIndex = question.options.indexOf(question.correct);
-<<<<<<< HEAD
-          isCorrect = userAnswer === correctIndex;
-        }
-      }
-      
-      return {
-        id: question.id,
-        category: question.category,
-        text: question.text,
-        isAnswered,
-        isCorrect,
-        userAnswer,
-        correctAnswer: question.correct,
-        options: question.options
-      };
-    });
-    
-    const totalQuestions = state.questions.length;
-    const answeredQuestions = questionStats.filter(q => q.isAnswered).length;
-    const correctAnswers = questionStats.filter(q => q.isCorrect).length;
-    const wrongAnswers = questionStats.filter(q => q.isAnswered && !q.isCorrect);
-    
-    // Category statistics
-    const categoryStats = {};
-    state.questions.forEach(question => {
-      const stat = questionStats.find(s => s.id === question.id);
-      if (!categoryStats[question.category]) {
-        categoryStats[question.category] = {
-          total: 0,
-          answered: 0,
-          correct: 0,
-        };
-      }
-      categoryStats[question.category].total++;
-      if (stat.isAnswered) {
-        categoryStats[question.category].answered++;
-        if (stat.isCorrect) {
-          categoryStats[question.category].correct++;
-        }
-      }
-    });
-    
-    // Most missed categories
-    const missedCategories = Object.entries(categoryStats)
-      .filter(([, stats]) => stats.answered > 0)
-      .map(([category, stats]) => ({
-        category,
-        accuracy: stats.correct / stats.answered,
-        missed: stats.answered - stats.correct,
-        total: stats.answered
-      }))
-      .sort((a, b) => a.accuracy - b.accuracy);
-    
-    return {
-      totalQuestions,
-      answeredQuestions,
-      correctAnswers,
-      wrongAnswers: wrongAnswers.length,
-      accuracy: answeredQuestions > 0 ? (correctAnswers / answeredQuestions) * 100 : 0,
-      categoryStats,
-      missedCategories,
-      wrongAnswerDetails: wrongAnswers
-    };
-  };
-
-=======
           isCorrect = state.answers[question.id] === correctIndex;
         }
         
@@ -538,11 +455,51 @@
     };
   };
 
+  /**
+   * Calculate quiz statistics for Results component (backward compatibility)
+   */
+  const getQuizStatistics = () => {
+    if (!state.questions.length) return null;
+    
+    const progress = calculateProgress();
+    const categoryStats = calculateCategoryStats();
+    const answerAnalysis = getAnswerAnalysis();
+    
+    // Transform category stats to match expected format
+    const categoryStatsArray = Object.entries(categoryStats)
+      .filter(([, stats]) => stats.answered > 0)
+      .map(([category, stats]) => ({
+        category,
+        accuracy: stats.correctPercentage / 100,
+        missed: stats.incorrect,
+        total: stats.answered
+      }))
+      .sort((a, b) => a.accuracy - b.accuracy);
+    
+    return {
+      totalQuestions: progress.totalQuestions,
+      answeredQuestions: progress.answeredQuestions,
+      correctAnswers: state.score,
+      wrongAnswers: answerAnalysis.incorrectAnswers.length,
+      accuracy: progress.totalQuestions > 0 ? (state.score / progress.totalQuestions) * 100 : 0,
+      categoryStats,
+      missedCategories: categoryStatsArray,
+      wrongAnswerDetails: answerAnalysis.incorrectAnswers.map(item => ({
+        id: item.questionId,
+        category: item.category,
+        text: item.question,
+        isAnswered: true,
+        isCorrect: false,
+        userAnswer: item.userAnswer,
+        correctAnswer: item.correctAnswer,
+        options: state.questions.find(q => q.id === item.questionId)?.options || []
+      }))
+    };
+  };
+
   const progress = calculateProgress();
   const categoryStats = calculateCategoryStats();
   const answerAnalysis = getAnswerAnalysis();
-
->>>>>>> 6fb19880
   return {
     ...state,
     currentQuestion: state.questions[state.currentQuestionIndex],
@@ -553,14 +510,12 @@
     loadQuestions,
     retryLoading,
     storageAvailable: storage.isStorageAvailable,
-<<<<<<< HEAD
-    getQuizStatistics,
-=======
     // Enhanced progress and statistics
     progress,
     categoryStats,
     answerAnalysis,
->>>>>>> 6fb19880
+    // Backward compatibility
+    getQuizStatistics,
   };
 }
 
