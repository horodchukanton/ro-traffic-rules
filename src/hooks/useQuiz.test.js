--- conflicted
+++ resolved
@@ -182,13 +182,8 @@
     // Act
     renderHook(() => useQuiz())
 
-<<<<<<< HEAD
-    // Assert - fetch is called with URL and options for cache control and timeout
-    expect(fetch).toHaveBeenCalledWith('/questions.yaml', {
-=======
     // Assert
     expect(fetch).toHaveBeenCalledWith('./questions.yaml', {
->>>>>>> 223a92da
       signal: expect.any(AbortSignal),
       cache: 'no-cache'
     })
